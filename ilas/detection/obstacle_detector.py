--- conflicted
+++ resolved
@@ -64,15 +64,8 @@
         for sensor_config in sensor_configs:
             sensor_type = SensorType(sensor_config['type'])
             self.sensors[sensor_type] = sensor_config
-<<<<<<< HEAD
             
     def detect_obstacles(self, sensor_data: Dict) -> Dict[str, List[Obstacle]]:
-=======
-            if sensor_type == SensorType.ML_CAMERA:
-                self.ml_detector = MLObstacleDetector(sensor_config)
-
-    def detect_obstacles(self, sensor_data: Dict) -> List[Obstacle]:
->>>>>>> 123c3b2b
         """
         Detect obstacles from sensor data, returning raw data per sensor.
 
@@ -87,7 +80,6 @@
         
         for sensor_type_str, data in sensor_data.items():
             try:
-<<<<<<< HEAD
                 sensor_type_enum = SensorType(sensor_type_str)
                 if sensor_type_enum in self.sensors:
                     detected = self._process_sensor_data(sensor_type_enum, data)
@@ -102,34 +94,14 @@
     def set_obstacle_buffer(self, obstacles: List[Obstacle]):
         """
         Update the internal obstacle buffer with a list of (fused) obstacles.
-=======
-                sensor_type = SensorType(sensor_type_str)
-                if sensor_type in self.sensors:
-                    detected = self._process_sensor_data(sensor_type, data)
-                    obstacles.extend(detected)
-            except ValueError:
-                print(f"Warning: Unknown sensor type '{sensor_type_str}'")
-
-        # Filter by confidence and merge close obstacles
-        obstacles = self._filter_obstacles(obstacles)
-        obstacles = self._merge_close_obstacles(obstacles)
->>>>>>> 123c3b2b
         
         Args:
             obstacles: The list of obstacles to store.
         """
         self.obstacle_buffer = obstacles
-<<<<<<< HEAD
     
     def _process_sensor_data(self, sensor_type: SensorType, 
                             data: np.ndarray) -> List[Obstacle]:
-=======
-        
-        return obstacles
-
-    def _process_sensor_data(self, sensor_type: SensorType,
-                             data: np.ndarray) -> List[Obstacle]:
->>>>>>> 123c3b2b
         """Process data from specific sensor type"""
         obstacles = []
         
