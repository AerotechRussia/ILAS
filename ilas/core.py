"""
ILAS Main Integration Module
Integrates all components for complete obstacle avoidance and landing system
"""

import numpy as np
from typing import Dict, List, Optional, Tuple
import time
import threading
import cv2
from dronekit import connect, VehicleMode

from .detection.obstacle_detector import ObstacleDetector, Obstacle
from .detection.person_detector import PersonDetector
from .detection.semantic_detector import SemanticDetector
from .avoidance.avoidance_system import AvoidanceSystem
from .landing.intelligent_landing import IntelligentLanding, LandingSite
from .controllers.controller_manager import ControllerManager
from .slam.slam_system import SLAMSystem
from .terrain.terrain_mapper import TerrainMapper
from .fusion.sensor_fusion import SensorFusionEKF
from .fusion.fusion_manager import FusionManager
from .mission.mission_planner import MissionPlanner
from .geofence.geofence_manager import GeofenceManager
from .search.grid import generate_search_grid
from .search.mapping import SearchMapping
from .safety.failsafe_manager import FailsafeManager
from .stabilization.wind_estimator import WindEstimator
from .landing.versatile_landing import VersatileLanding
from .avoidance.improved_avoidance import ImprovedAvoidance


class ILASCore:
    """
    Core ILAS system integrating all components
    """
    
    def __init__(self, config: Dict):
        """
        Initialize ILAS system
        
        Args:
            config: Master configuration dictionary
        """
        self.config = config
        
        # Initialize components
        self.detector = ObstacleDetector(config.get('detection', {}))
        self.fusion_manager = FusionManager(config.get('fusion', {}))
        self.person_detector = PersonDetector(config.get('person_detection', {}))
        self.semantic_detector = SemanticDetector(config.get('semantic_detection', {}))
        self.avoidance = AvoidanceSystem(config.get('avoidance', {}))
        self.landing = IntelligentLanding(config.get('landing', {}))
        self.controller = ControllerManager(config.get('controller', {}))
        self.slam = SLAMSystem(config.get('slam', {}))
        self.terrain_mapper = TerrainMapper(config.get('terrain_mapping', {}))
        self.sensor_fusion = SensorFusionEKF(config.get('sensor_fusion', {}))
        self.mission_planner = MissionPlanner(config.get('mission_planning', {}))
        self.geofence_manager = GeofenceManager(config.get('geofence', {}))
        self.failsafe_manager = FailsafeManager(config.get('failsafe', {}))
        self.wind_estimator = WindEstimator(config.get('wind_estimation', {}))
        self.versatile_landing = VersatileLanding(config.get('landing', {}))
        self.improved_avoidance = ImprovedAvoidance(config.get('avoidance', {}))
        
        # Connect to the vehicle
        connection_string = config.get('connection_string', '127.0.0.1:14550')
        self.vehicle = connect(connection_string, wait_ready=True)
        self.lidar_data = [0] * 360

        @self.vehicle.on_message('DISTANCE_SENSOR')
        def listener(self, name, message):
            self.lidar_data = message.distances

        self.is_running = False
        self.current_mission = None
        self.update_rate = config.get('update_rate', 10.0)
        self.detected_persons = []
        self._person_detection_thread = None
        self.semantic_segmentation_map = None
        self._semantic_detection_thread = None
        
    def start(self) -> bool:
        """
        Start ILAS system
        
        Returns:
            True if started successfully
        """
        # Connect to flight controller
        if not self.controller.connect():
            print("Failed to connect to flight controller")
            return False
        
        self.is_running = True

        # Start main processing loop
        self._main_loop_thread = threading.Thread(
            target=self._main_loop, daemon=True
        )
        self._main_loop_thread.start()

        # Start semantic detection thread
        self._semantic_detection_thread = threading.Thread(
            target=self._semantic_detection_loop, daemon=True
        )
        self._semantic_detection_thread.start()

        print("ILAS system started successfully")
        return True
    
    def stop(self):
        """Stop ILAS system"""
        self.is_running = False
        self.controller.disconnect()
        print("ILAS system stopped")
    
    def navigate_to_target(self,
                          target_position: np.ndarray,
                          sensor_data: Dict) -> Tuple[np.ndarray, bool]:
        """
        Navigate to target position while avoiding obstacles
        
        Args:
            target_position: Target position [x, y, z]
            sensor_data: Current sensor readings
            
        Returns:
            Tuple of (navigation_command, is_safe)
        """
        # Get the fused state
        fused_state = self.sensor_fusion.get_state()
        current_position = fused_state[0:3]
        current_velocity = fused_state[3:6]
        
        # Detect and fuse obstacles for a coherent environmental model
        raw_obstacles = self.detector.detect_obstacles(sensor_data)
        obstacles = self.fusion_manager.fuse_obstacles(raw_obstacles)
        self.detector.set_obstacle_buffer(obstacles)  # Update detector with fused data
        
        # Calculate heading to target
        to_target = target_position - current_position
        target_distance = np.linalg.norm(to_target)
        
        if target_distance < 0.5:
            # Reached target
            return np.zeros(3), True
        
        heading = to_target / target_distance
        
        # Check for critical obstacles
        critical_obstacles = self.detector.get_critical_obstacles(
            current_position, heading, safety_distance=5.0
        )
        
        # Wind compensation
        wind_compensation = -self.wind_estimator.wind_estimate

        # Calculate avoidance vector if needed
        if critical_obstacles:
            avoidance_vector, is_safe = self.improved_avoidance.navigate(
                current_position,
                target_position,
                obstacles
            )
            return avoidance_vector + wind_compensation, is_safe
        else:
            # No obstacles, proceed directly
            return heading + wind_compensation, True
    
    def execute_landing(self,
                       landing_area_center: np.ndarray,
                       search_radius: float,
                       sensor_data: Dict) -> bool:
        """
        Execute intelligent landing procedure
        
        Args:
            landing_area_center: Center of landing area
            search_radius: Radius to search for landing sites
            sensor_data: Current sensor readings
            
        Returns:
            True if landing successful
        """
        # Get the fused state
        fused_state = self.sensor_fusion.get_state()
        current_position = fused_state[0:3]

        # Update Terrain Mapper with the latest sensor data and fused pose
        pose = (
            current_position[0], current_position[1], current_position[2],
            fused_state[9], fused_state[10], fused_state[11] # roll, pitch, yaw
        )
        self.terrain_mapper.update(sensor_data, pose)
        
        # Detect and fuse obstacles
        raw_obstacles = self.detector.detect_obstacles(sensor_data)
        obstacles = self.fusion_manager.fuse_obstacles(raw_obstacles)
        self.detector.set_obstacle_buffer(obstacles)
        
        # Analyze landing area
        image_data = self.controller.get_camera_image()
        landing_sites = self.landing.analyze_landing_area(
            landing_area_center,
            search_radius,
            terrain_data=self.terrain_mapper.get_terrain_map(),
            obstacles=obstacles,
<<<<<<< HEAD
            image_data=image_data
=======
            semantic_map=self.semantic_segmentation_map
>>>>>>> 2bf1c192
        )
        
        # Select best site
        best_site = self.landing.select_best_landing_site(landing_sites)
        
        if not best_site:
            print("No suitable landing site found")
            return False
        
        print(f"Selected landing site: {best_site}")
        
        # Plan landing trajectory
        vehicle_type = self.config.get('vehicle_type', 'multicopter')
        waypoints = self.versatile_landing.plan_landing(
            vehicle_type,
            best_site,
            current_position
        )
        
        # Execute landing by following waypoints
        for waypoint in waypoints:
            self.controller.send_command('position', waypoint)
            # Wait for waypoint to be reached
            # In real implementation, monitor progress
            time.sleep(1.0)
        
        # Final landing command
        self.controller.send_command('land', None)
        
        return True
    
    def emergency_land(self, sensor_data: Dict):
        """
        Execute emergency landing procedure
        
        Args:
            sensor_data: Current sensor readings
        """
        # Get the fused state
        fused_state = self.sensor_fusion.get_state()
        current_position = fused_state[0:3]
        
        # Detect and fuse obstacles
        raw_obstacles = self.detector.detect_obstacles(sensor_data)
        obstacles = self.fusion_manager.fuse_obstacles(raw_obstacles)
        self.detector.set_obstacle_buffer(obstacles)
        
        # Calculate emergency landing position
        emergency_target = self.landing.emergency_landing(
            current_position,
            obstacles
        )
        
        # Send emergency landing command
        self.controller.send_command('position', emergency_target)
        time.sleep(0.5)
        self.controller.send_command('land', None)
    
    def run_mission(self, mission_config: Dict):
        """
        Run complete mission with waypoints
        
        Args:
            mission_config: Mission configuration with waypoints
        """
        self.current_mission = mission_config
        waypoints = mission_config.get('waypoints', [])
        
        # Arm and takeoff
        self.controller.send_command('arm', None)
        takeoff_altitude = mission_config.get('takeoff_altitude', 10.0)
        self.controller.send_command('takeoff', takeoff_altitude)
        
        # Generate an initial mission plan
        fused_state = self.sensor_fusion.get_state()
        current_position = fused_state[0:3]
        goal_position = np.array(waypoints[-1])

        # Create a 3D map from the 2D SLAM map
        slam_map_2d = self.slam.get_map()
        map_size = int(np.sqrt(len(slam_map_2d)))
        slam_map_3d = np.zeros((map_size, map_size, 10)) # Assume a height of 10 for the map
        for y in range(map_size):
            for x in range(map_size):
                if slam_map_2d[y * map_size + x] != 0:
                    # Create a curtain of obstacles
                    slam_map_3d[x, y, 0:int(current_position[2] / self.mission_planner.map_resolution)] = 1

        map_data = {'map': slam_map_3d}
        mission_plan = self.mission_planner.generate_plan(current_position, goal_position, map_data)

        # Navigate through the planned waypoints
        while mission_plan and self.is_running:
            target = mission_plan[0]
            
            fused_state = self.sensor_fusion.get_state()
            current_position = fused_state[0:3]

            # Check if reached waypoint
            if np.linalg.norm(current_position - target) < 1.0:
                mission_plan.pop(0) # Move to the next waypoint
                continue

            # Get latest sensor data for navigation command
            sensor_data = self._get_sensor_data()

            # Adapt the plan if necessary
            map_data = {'map': self.slam.get_map()}
            new_plan = self.mission_planner.adapt_plan(mission_plan, current_position, map_data)
            if new_plan:
                mission_plan = new_plan
                # Loop will restart with the new plan's first waypoint
                continue

            # Navigate to target
            nav_command, is_safe = self.navigate_to_target(target, sensor_data)
            if not is_safe:
                print("Warning: Unsafe conditions detected during mission")

            self.controller.send_command('velocity', nav_command)

            # Check for geofence breach
            if not self.geofence_manager.is_within_geofence(current_position):
                print("Geofence breached! Initiating emergency landing.")
                self.emergency_land(sensor_data)
                return

            time.sleep(1.0 / self.update_rate)
        
        # Land at final waypoint
        landing_center = waypoints[-1] if waypoints else [0, 0, 0]
        self.execute_landing(np.array(landing_center), 10.0, self._get_sensor_data())
        
        # Disarm
        self.controller.send_command('disarm', None)

    def _main_loop(self):
        """
        Main processing loop for continuous updates
        """
        last_update_time = time.time()
        while self.is_running:
            # Calculate dt
            current_time = time.time()
            dt = current_time - last_update_time
            last_update_time = current_time

            # Predict the next state
            self.sensor_fusion.predict(dt)

            # Get sensor data
            sensor_data = self._get_sensor_data()
            telemetry = self.controller.get_telemetry()

            # Update with IMU data
            imu_data = np.concatenate([telemetry['acceleration'], telemetry['attitude']])
            self.sensor_fusion.update(imu_data, 'imu')

            # Update with GPS data
            if 'position' in telemetry:
                self.sensor_fusion.update(telemetry['position'], 'gps')

            # Update with SLAM data
            self.slam.update(sensor_data)
            slam_pose = self.slam.get_pose()
            self.sensor_fusion.update(np.array([slam_pose[0], slam_pose[1], slam_pose[2]]), 'slam')

            # Update wind estimate
            self.wind_estimator.update(telemetry)

            # Check for failsafe conditions
            failsafe_events = self.failsafe_manager.check_failsafes(telemetry)
            if failsafe_events:
                print(f"Failsafe triggered: {failsafe_events}")
                self.emergency_land(sensor_data)
                # In a real scenario, you might want to handle this more gracefully
                self.stop()
                return

            time.sleep(1.0 / self.update_rate)

    def run_search_mission(self, search_area: List[float], altitude: float, overlap: float):
        """
        Run a search and rescue mission

        Args:
            search_area: [min_x, min_y, max_x, max_y]
            altitude: Flight altitude
            overlap: Overlap between camera footprints
        """
        print("Starting search and rescue mission...")

        # Generate search grid
        waypoints = generate_search_grid(search_area, altitude, overlap)

        # Initialize search map
        search_map = SearchMapping(search_area)

        # Arm and takeoff
        self.controller.send_command('arm', None)
        self.controller.send_command('takeoff', altitude)

        # Fly the search pattern
        for i, waypoint in enumerate(waypoints):
            print(f"Navigating to waypoint {i+1}/{len(waypoints)}: {waypoint}")

            # Navigate to waypoint
            while np.linalg.norm(self.controller.get_telemetry()['position'] - waypoint) > 1.0:
                sensor_data = self._get_sensor_data()
                nav_command, is_safe = self.navigate_to_target(waypoint, sensor_data)
                self.controller.send_command('velocity', nav_command)

                # Detect obstacles and check for persons
                obstacles = self.detector.detect_obstacles(sensor_data)
                for obs in obstacles:
                    if obs.class_name == 'person':
                        search_map.add_detection(obs.position)

                # Update map
                search_map.update_path(self.controller.get_telemetry()['position'])

                # Generate map periodically
                if i % 10 == 0:
                    search_map.generate_map('search_map.png')

                time.sleep(1.0 / self.update_rate)

        print("Search mission complete.")

        # Land
        self.controller.send_command('land', None)
        self.controller.send_command('disarm', None)

        # Final map
        search_map.generate_map('search_map_final.png')
        print("Final search map saved to search_map_final.png")

    def _get_sensor_data(self) -> Dict:
        """
        Get sensor data from the drone's sensors.
        """
        # Simulate a depth camera by generating a point cloud from the SLAM map
        slam_map = self.slam.get_map()
        map_size = int(np.sqrt(len(slam_map)))

        # Create a point cloud from the SLAM map
        points = []
        for y in range(map_size):
            for x in range(map_size):
                if slam_map[y * map_size + x] != 0:
                    points.append([x * self.mission_planner.map_resolution, y * self.mission_planner.map_resolution, 0])

        point_cloud = np.array(points)

        # Project the point cloud onto an image plane (simplified)
        depth_camera_data = np.ones((100, 100)) * 10
        if point_cloud.any():
            fused_state = self.sensor_fusion.get_state()
            current_position = fused_state[0:3]

            for point in point_cloud:
                # Transform point to camera frame (simplified)
                p_cam = point - current_position

                # Project point onto image plane (simplified)
                if p_cam[2] > 0: # Check if point is in front of the camera
                    u = int(50 * p_cam[0] / p_cam[2] + 50)
                    v = int(50 * p_cam[1] / p_cam[2] + 50)

                    if 0 <= u < 100 and 0 <= v < 100:
                        depth_camera_data[v, u] = p_cam[2]

        # Get real image for ML detector
        image = self.controller.get_camera_image()
        if image is None:
            # Create a dummy image if no real one is available
            image = np.zeros((100, 100, 3), dtype=np.uint8)

        return {
<<<<<<< HEAD
            'lidar': {
                'data': self.lidar_data,
                'last_update': time.time()
            },
            'depth_camera': {
                'data': depth_camera_data,
                'last_update': time.time()
=======
            'lidar': self.lidar_data,
            'depth_camera': depth_camera_data,
            'ml_camera': {
                'image': image,
                'depth_map': depth_camera_data
>>>>>>> 2bf1c192
            }
        }
    
    def get_system_status(self) -> Dict:
        """
        Get current system status
        
        Returns:
            Dictionary with system status information
        """
        return {
            'is_running': self.is_running,
            'controller_connected': self.controller.is_connected(),
            'current_mission': self.current_mission,
            'telemetry': self.controller.get_telemetry(),
        }

    def _semantic_detection_loop(self):
        """
        Main loop for semantic detection
        """
        while self.is_running:
            image = self.controller.get_camera_image()
            if image is not None:
                # Get semantic segmentation map
                self.semantic_segmentation_map = self.semantic_detector.detect(image)
            # Control loop rate
            time.sleep(0.5)

    def _person_detection_loop(self):
        """
        Main loop for person detection
        """
        while self.is_running:
            image = self.controller.get_camera_image()
            if image is not None:
                # Detect persons
                persons = self.person_detector.detect(image)
                if persons:
                    timestamp = time.time()
                    telemetry = self.controller.get_telemetry()
                    for p in persons:
                        self.detected_persons.append(
                            {
                                'timestamp': timestamp,
                                'position': telemetry['position'],
                                'bounding_box': p,
                            }
                        )
            # Control loop rate
            time.sleep(0.1)<|MERGE_RESOLUTION|>--- conflicted
+++ resolved
@@ -205,11 +205,7 @@
             search_radius,
             terrain_data=self.terrain_mapper.get_terrain_map(),
             obstacles=obstacles,
-<<<<<<< HEAD
             image_data=image_data
-=======
-            semantic_map=self.semantic_segmentation_map
->>>>>>> 2bf1c192
         )
         
         # Select best site
@@ -489,7 +485,6 @@
             image = np.zeros((100, 100, 3), dtype=np.uint8)
 
         return {
-<<<<<<< HEAD
             'lidar': {
                 'data': self.lidar_data,
                 'last_update': time.time()
@@ -497,13 +492,6 @@
             'depth_camera': {
                 'data': depth_camera_data,
                 'last_update': time.time()
-=======
-            'lidar': self.lidar_data,
-            'depth_camera': depth_camera_data,
-            'ml_camera': {
-                'image': image,
-                'depth_map': depth_camera_data
->>>>>>> 2bf1c192
             }
         }
     
