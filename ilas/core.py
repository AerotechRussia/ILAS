"""
ILAS Main Integration Module
Integrates all components for complete obstacle avoidance and landing system
"""

import numpy as np
from typing import Dict, List, Optional, Tuple
import time
import threading
import cv2
from dronekit import connect, VehicleMode

from .detection.obstacle_detector import ObstacleDetector, Obstacle
<<<<<<< HEAD
from .detection.person_detector import PersonDetector
from .detection.semantic_detector import SemanticDetector
=======
>>>>>>> 4a624664
from .avoidance.avoidance_system import AvoidanceSystem
from .landing.intelligent_landing import IntelligentLanding, LandingSite
from .controllers.controller_manager import ControllerManager
from .slam.slam_system import SLAMSystem
from .terrain.terrain_mapper import TerrainMapper
from .fusion.sensor_fusion import SensorFusionEKF
from .fusion.fusion_manager import FusionManager
from .mission.mission_planner import MissionPlanner
from .geofence.geofence_manager import GeofenceManager
from .search.grid import generate_search_grid
from .search.mapping import SearchMapping
from .safety.failsafe_manager import FailsafeManager
from .stabilization.wind_estimator import WindEstimator
from .landing.versatile_landing import VersatileLanding
from .avoidance.improved_avoidance import ImprovedAvoidance


class ILASCore:
    """
    Core ILAS system integrating all components
    """
    
    def __init__(self, config: Dict):
        """
        Initialize ILAS system
        
        Args:
            config: Master configuration dictionary
        """
        self.config = config
        
        # Initialize components
        self.detector = ObstacleDetector(config.get('detection', {}))
        self.fusion_manager = FusionManager(config.get('fusion', {}))
        self.person_detector = PersonDetector(config.get('person_detection', {}))
        self.semantic_detector = SemanticDetector(config.get('semantic_detection', {}))
        self.avoidance = AvoidanceSystem(config.get('avoidance', {}))
        self.landing = IntelligentLanding(config.get('landing', {}))
        self.controller = ControllerManager(config.get('controller', {}))
        self.slam = SLAMSystem(config.get('slam', {}))
        self.terrain_mapper = TerrainMapper(config.get('terrain_mapping', {}))
        self.sensor_fusion = SensorFusionEKF(config.get('sensor_fusion', {}))
        self.mission_planner = MissionPlanner(config.get('mission_planning', {}))
        self.geofence_manager = GeofenceManager(config.get('geofence', {}))
        self.failsafe_manager = FailsafeManager(config.get('failsafe', {}))
        self.wind_estimator = WindEstimator(config.get('wind_estimation', {}))
        self.versatile_landing = VersatileLanding(config.get('landing', {}))
        self.improved_avoidance = ImprovedAvoidance(config.get('avoidance', {}))
        
        # Connect to the vehicle
        connection_string = config.get('connection_string', '127.0.0.1:14550')
        self.vehicle = connect(connection_string, wait_ready=True)
        self.lidar_data = [0] * 360

        @self.vehicle.on_message('DISTANCE_SENSOR')
        def listener(self, name, message):
            self.lidar_data = message.distances

        self.is_running = False
        self.current_mission = None
        self.update_rate = config.get('update_rate', 10.0)
<<<<<<< HEAD
        self.detected_persons = []
        self._person_detection_thread = None
        self.semantic_segmentation_map = None
        self._semantic_detection_thread = None
=======
        self._main_loop_thread = None
>>>>>>> 4a624664
        
    def start(self) -> bool:
        """
        Start ILAS system
        
        Returns:
            True if started successfully
        """
        # Connect to flight controller
        if not self.controller.connect():
            print("Failed to connect to flight controller")
            return False
        
        self.is_running = True

        # Start main processing loop
        self._main_loop_thread = threading.Thread(
            target=self._main_loop, daemon=True
        )
        self._main_loop_thread.start()

        # Start semantic detection thread
        self._semantic_detection_thread = threading.Thread(
            target=self._semantic_detection_loop, daemon=True
        )
        self._semantic_detection_thread.start()

        print("ILAS system started successfully")
        return True
    
    def stop(self):
        """Stop ILAS system"""
        self.is_running = False
        self.controller.disconnect()
        print("ILAS system stopped")
    
    def navigate_to_target(self,
                          target_position: np.ndarray,
                          sensor_data: Dict) -> Tuple[np.ndarray, bool]:
        """
        Navigate to target position while avoiding obstacles
        
        Args:
            target_position: Target position [x, y, z]
            sensor_data: Current sensor readings
            
        Returns:
            Tuple of (navigation_command, is_safe)
        """
        # Get the fused state
        fused_state = self.sensor_fusion.get_state()
        current_position = fused_state[0:3]
        current_velocity = fused_state[3:6]
        
        # Detect and fuse obstacles for a coherent environmental model
        raw_obstacles = self.detector.detect_obstacles(sensor_data)
        obstacles = self.fusion_manager.fuse_obstacles(raw_obstacles)
        self.detector.set_obstacle_buffer(obstacles)  # Update detector with fused data
        
        # Calculate heading to target
        to_target = target_position - current_position
        target_distance = np.linalg.norm(to_target)
        
        if target_distance < 0.5:
            # Reached target
            return np.zeros(3), True
        
        heading = to_target / target_distance
        
        # Check for critical obstacles
        critical_obstacles = self.detector.get_critical_obstacles(
            current_position, heading, safety_distance=5.0
        )
        
        # Wind compensation
        wind_compensation = -self.wind_estimator.wind_estimate

        # Calculate avoidance vector if needed
        if critical_obstacles:
            avoidance_vector, is_safe = self.improved_avoidance.navigate(
                current_position,
                target_position,
                obstacles
            )
            return avoidance_vector + wind_compensation, is_safe
        else:
            # No obstacles, proceed directly
            return heading + wind_compensation, True
    
    def execute_landing(self,
                       landing_area_center: np.ndarray,
                       search_radius: float,
                       sensor_data: Dict) -> bool:
        """
        Execute intelligent landing procedure
        
        Args:
            landing_area_center: Center of landing area
            search_radius: Radius to search for landing sites
            sensor_data: Current sensor readings
            
        Returns:
            True if landing successful
        """
        # Get the fused state
        fused_state = self.sensor_fusion.get_state()
        current_position = fused_state[0:3]

        # Update Terrain Mapper with the latest sensor data and fused pose
        pose = (
            current_position[0], current_position[1], current_position[2],
            fused_state[9], fused_state[10], fused_state[11] # roll, pitch, yaw
        )
        self.terrain_mapper.update(sensor_data, pose)
        
        # Detect and fuse obstacles
        raw_obstacles = self.detector.detect_obstacles(sensor_data)
        obstacles = self.fusion_manager.fuse_obstacles(raw_obstacles)
        self.detector.set_obstacle_buffer(obstacles)
        
        # Analyze landing area
        landing_sites = self.landing.analyze_landing_area(
            landing_area_center,
            search_radius,
            terrain_data=self.terrain_mapper.get_terrain_map(),
            obstacles=obstacles,
            semantic_map=self.semantic_segmentation_map
        )
        
        # Select best site
        best_site = self.landing.select_best_landing_site(landing_sites)
        
        if not best_site:
            print("No suitable landing site found")
            return False
        
        print(f"Selected landing site: {best_site}")
        
        # Plan landing trajectory
        vehicle_type = self.config.get('vehicle_type', 'multicopter')
        waypoints = self.versatile_landing.plan_landing(
            vehicle_type,
            best_site,
            current_position
        )
        
        # Execute landing by following waypoints
        for waypoint in waypoints:
            self.controller.send_command('position', waypoint)
            # Wait for waypoint to be reached
            # In real implementation, monitor progress
            time.sleep(1.0)
        
        # Final landing command
        self.controller.send_command('land', None)
        
        return True
    
    def emergency_land(self, sensor_data: Dict):
        """
        Execute emergency landing procedure
        
        Args:
            sensor_data: Current sensor readings
        """
        # Get the fused state
        fused_state = self.sensor_fusion.get_state()
        current_position = fused_state[0:3]
        
        # Detect and fuse obstacles
        raw_obstacles = self.detector.detect_obstacles(sensor_data)
        obstacles = self.fusion_manager.fuse_obstacles(raw_obstacles)
        self.detector.set_obstacle_buffer(obstacles)
        
        # Calculate emergency landing position
        emergency_target = self.landing.emergency_landing(
            current_position,
            obstacles
        )
        
        # Send emergency landing command
        self.controller.send_command('position', emergency_target)
        time.sleep(0.5)
        self.controller.send_command('land', None)
    
    def run_mission(self, mission_config: Dict):
        """
        Run complete mission with waypoints
        
        Args:
            mission_config: Mission configuration with waypoints
        """
        self.current_mission = mission_config
        waypoints = mission_config.get('waypoints', [])
        
        # Arm and takeoff
        self.controller.send_command('arm', None)
        takeoff_altitude = mission_config.get('takeoff_altitude', 10.0)
        self.controller.send_command('takeoff', takeoff_altitude)
        
        # Generate an initial mission plan
        fused_state = self.sensor_fusion.get_state()
        current_position = fused_state[0:3]
        goal_position = np.array(waypoints[-1])

        # Create a 3D map from the 2D SLAM map
        slam_map_2d = self.slam.get_map()
        map_size = int(np.sqrt(len(slam_map_2d)))
        slam_map_3d = np.zeros((map_size, map_size, 10)) # Assume a height of 10 for the map
        for y in range(map_size):
            for x in range(map_size):
                if slam_map_2d[y * map_size + x] != 0:
                    # Create a curtain of obstacles
                    slam_map_3d[x, y, 0:int(current_position[2] / self.mission_planner.map_resolution)] = 1

        map_data = {'map': slam_map_3d}
        mission_plan = self.mission_planner.generate_plan(current_position, goal_position, map_data)

        # Navigate through the planned waypoints
        while mission_plan and self.is_running:
            target = mission_plan[0]
            
            fused_state = self.sensor_fusion.get_state()
            current_position = fused_state[0:3]

            # Check if reached waypoint
            if np.linalg.norm(current_position - target) < 1.0:
                mission_plan.pop(0) # Move to the next waypoint
                continue

            # Get latest sensor data for navigation command
            sensor_data = self._get_sensor_data()

            # Adapt the plan if necessary
            map_data = {'map': self.slam.get_map()}
            new_plan = self.mission_planner.adapt_plan(mission_plan, current_position, map_data)
            if new_plan:
                mission_plan = new_plan
                # Loop will restart with the new plan's first waypoint
                continue

            # Navigate to target
            nav_command, is_safe = self.navigate_to_target(target, sensor_data)
            if not is_safe:
                print("Warning: Unsafe conditions detected during mission")

            self.controller.send_command('velocity', nav_command)

            # Check for geofence breach
            if not self.geofence_manager.is_within_geofence(current_position):
                print("Geofence breached! Initiating emergency landing.")
                self.emergency_land(sensor_data)
                return

            time.sleep(1.0 / self.update_rate)
        
        # Land at final waypoint
        landing_center = waypoints[-1] if waypoints else [0, 0, 0]
        self.execute_landing(np.array(landing_center), 10.0, self._get_sensor_data())
        
        # Disarm
        self.controller.send_command('disarm', None)

    def _main_loop(self):
        """
        Main processing loop for continuous updates
        """
        last_update_time = time.time()
        while self.is_running:
            # Calculate dt
            current_time = time.time()
            dt = current_time - last_update_time
            last_update_time = current_time

            # Predict the next state
            self.sensor_fusion.predict(dt)

            # Get sensor data
            sensor_data = self._get_sensor_data()
            telemetry = self.controller.get_telemetry()

            # Update with IMU data
            imu_data = np.concatenate([telemetry['acceleration'], telemetry['attitude']])
            self.sensor_fusion.update(imu_data, 'imu')

            # Update with GPS data
            if 'position' in telemetry:
                self.sensor_fusion.update(telemetry['position'], 'gps')

            # Update with SLAM data
            self.slam.update(sensor_data)
            slam_pose = self.slam.get_pose()
            self.sensor_fusion.update(np.array([slam_pose[0], slam_pose[1], slam_pose[2]]), 'slam')

            # Update wind estimate
            self.wind_estimator.update(telemetry)

            # Check for failsafe conditions
            failsafe_events = self.failsafe_manager.check_failsafes(telemetry)
            if failsafe_events:
                print(f"Failsafe triggered: {failsafe_events}")
                self.emergency_land(sensor_data)
                # In a real scenario, you might want to handle this more gracefully
                self.stop()
                return

            time.sleep(1.0 / self.update_rate)

    def run_search_mission(self, search_area: List[float], altitude: float, overlap: float):
        """
        Run a search and rescue mission

        Args:
            search_area: [min_x, min_y, max_x, max_y]
            altitude: Flight altitude
            overlap: Overlap between camera footprints
        """
        print("Starting search and rescue mission...")

        # Generate search grid
        waypoints = generate_search_grid(search_area, altitude, overlap)

        # Initialize search map
        search_map = SearchMapping(search_area)

        # Arm and takeoff
        self.controller.send_command('arm', None)
        self.controller.send_command('takeoff', altitude)

        # Fly the search pattern
        for i, waypoint in enumerate(waypoints):
            print(f"Navigating to waypoint {i+1}/{len(waypoints)}: {waypoint}")

            # Navigate to waypoint
            while np.linalg.norm(self.controller.get_telemetry()['position'] - waypoint) > 1.0:
                sensor_data = self._get_sensor_data()
                nav_command, is_safe = self.navigate_to_target(waypoint, sensor_data)
                self.controller.send_command('velocity', nav_command)

                # Detect obstacles and check for persons
                obstacles = self.detector.detect_obstacles(sensor_data)
                for obs in obstacles:
                    if obs.class_name == 'person':
                        search_map.add_detection(obs.position)

                # Update map
                search_map.update_path(self.controller.get_telemetry()['position'])

                # Generate map periodically
                if i % 10 == 0:
                    search_map.generate_map('search_map.png')

                time.sleep(1.0 / self.update_rate)

        print("Search mission complete.")

        # Land
        self.controller.send_command('land', None)
        self.controller.send_command('disarm', None)

        # Final map
        search_map.generate_map('search_map_final.png')
        print("Final search map saved to search_map_final.png")

    def _get_sensor_data(self) -> Dict:
        """
        Get sensor data from the drone's sensors.
        """
        # Simulate a depth camera by generating a point cloud from the SLAM map
        slam_map = self.slam.get_map()
        map_size = int(np.sqrt(len(slam_map)))

        # Create a point cloud from the SLAM map
        points = []
        for y in range(map_size):
            for x in range(map_size):
                if slam_map[y * map_size + x] != 0:
                    points.append([x * self.mission_planner.map_resolution, y * self.mission_planner.map_resolution, 0])

        point_cloud = np.array(points)

        # Project the point cloud onto an image plane (simplified)
        depth_camera_data = np.ones((100, 100)) * 10
        if point_cloud.any():
            fused_state = self.sensor_fusion.get_state()
            current_position = fused_state[0:3]

            for point in point_cloud:
                # Transform point to camera frame (simplified)
                p_cam = point - current_position

                # Project point onto image plane (simplified)
                if p_cam[2] > 0: # Check if point is in front of the camera
                    u = int(50 * p_cam[0] / p_cam[2] + 50)
                    v = int(50 * p_cam[1] / p_cam[2] + 50)

                    if 0 <= u < 100 and 0 <= v < 100:
                        depth_camera_data[v, u] = p_cam[2]

        # Get real image for ML detector
        image = self.controller.get_camera_image()
        if image is None:
            # Create a dummy image if no real one is available
            image = np.zeros((100, 100, 3), dtype=np.uint8)

        return {
            'lidar': self.lidar_data,
            'depth_camera': depth_camera_data,
            'ml_camera': {
                'image': image,
                'depth_map': depth_camera_data
            }
        }
    
    def get_system_status(self) -> Dict:
        """
        Get current system status
        
        Returns:
            Dictionary with system status information
        """
        return {
            'is_running': self.is_running,
            'controller_connected': self.controller.is_connected(),
            'current_mission': self.current_mission,
            'telemetry': self.controller.get_telemetry(),
<<<<<<< HEAD
            'detected_persons': self.detected_persons,
        }

    def _semantic_detection_loop(self):
        """
        Main loop for semantic detection
        """
        while self.is_running:
            image = self.controller.get_camera_image()
            if image is not None:
                # Get semantic segmentation map
                self.semantic_segmentation_map = self.semantic_detector.detect(image)
            # Control loop rate
            time.sleep(0.5)

    def _person_detection_loop(self):
        """
        Main loop for person detection
        """
        while self.is_running:
            image = self.controller.get_camera_image()
            if image is not None:
                # Detect persons
                persons = self.person_detector.detect(image)
                if persons:
                    timestamp = time.time()
                    telemetry = self.controller.get_telemetry()
                    for p in persons:
                        self.detected_persons.append(
                            {
                                'timestamp': timestamp,
                                'position': telemetry['position'],
                                'bounding_box': p,
                            }
                        )
            # Control loop rate
            time.sleep(0.1)
=======
        }
>>>>>>> 4a624664
<|MERGE_RESOLUTION|>--- conflicted
+++ resolved
@@ -11,11 +11,8 @@
 from dronekit import connect, VehicleMode
 
 from .detection.obstacle_detector import ObstacleDetector, Obstacle
-<<<<<<< HEAD
 from .detection.person_detector import PersonDetector
 from .detection.semantic_detector import SemanticDetector
-=======
->>>>>>> 4a624664
 from .avoidance.avoidance_system import AvoidanceSystem
 from .landing.intelligent_landing import IntelligentLanding, LandingSite
 from .controllers.controller_manager import ControllerManager
@@ -77,14 +74,10 @@
         self.is_running = False
         self.current_mission = None
         self.update_rate = config.get('update_rate', 10.0)
-<<<<<<< HEAD
         self.detected_persons = []
         self._person_detection_thread = None
         self.semantic_segmentation_map = None
         self._semantic_detection_thread = None
-=======
-        self._main_loop_thread = None
->>>>>>> 4a624664
         
     def start(self) -> bool:
         """
@@ -511,8 +504,6 @@
             'controller_connected': self.controller.is_connected(),
             'current_mission': self.current_mission,
             'telemetry': self.controller.get_telemetry(),
-<<<<<<< HEAD
-            'detected_persons': self.detected_persons,
         }
 
     def _semantic_detection_loop(self):
@@ -548,7 +539,4 @@
                             }
                         )
             # Control loop rate
-            time.sleep(0.1)
-=======
-        }
->>>>>>> 4a624664
+            time.sleep(0.1)