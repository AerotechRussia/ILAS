"""
ILAS Main Integration Module
Integrates all components for complete obstacle avoidance and landing system
"""

import numpy as np
from typing import Dict, List, Optional, Tuple
import time
import threading
import cv2
from dronekit import connect, VehicleMode

from .detection.obstacle_detector import ObstacleDetector, Obstacle
from .avoidance.avoidance_system import AvoidanceSystem
from .landing.intelligent_landing import IntelligentLanding, LandingSite
from .controllers.controller_manager import ControllerManager
from .slam.slam_system import SLAMSystem
from .terrain.terrain_mapper import TerrainMapper
from .fusion.sensor_fusion import SensorFusionEKF
from .fusion.fusion_manager import FusionManager
from .mission.mission_planner import MissionPlanner
from .geofence.geofence_manager import GeofenceManager
from .search.grid import generate_search_grid
from .search.mapping import SearchMapping
from .safety.failsafe_manager import FailsafeManager
from .stabilization.wind_estimator import WindEstimator
from .landing.versatile_landing import VersatileLanding
from .avoidance.improved_avoidance import ImprovedAvoidance


class ILASCore:
    """
    Core ILAS system integrating all components
    """
    
    def __init__(self, config: Dict):
        """
        Initialize ILAS system
        
        Args:
            config: Master configuration dictionary
        """
        self.config = config
        
        # Initialize components
        self.detector = ObstacleDetector(config.get('detection', {}))
<<<<<<< HEAD
        self.fusion_manager = FusionManager(config.get('fusion', {}))
        self.person_detector = PersonDetector(config.get('person_detection', {}))
=======
>>>>>>> 123c3b2b
        self.avoidance = AvoidanceSystem(config.get('avoidance', {}))
        self.landing = IntelligentLanding(config.get('landing', {}))
        self.controller = ControllerManager(config.get('controller', {}))
        self.slam = SLAMSystem(config.get('slam', {}))
        self.terrain_mapper = TerrainMapper(config.get('terrain_mapping', {}))
        self.sensor_fusion = SensorFusionEKF(config.get('sensor_fusion', {}))
        self.mission_planner = MissionPlanner(config.get('mission_planning', {}))
        self.geofence_manager = GeofenceManager(config.get('geofence', {}))
        self.failsafe_manager = FailsafeManager(config.get('failsafe', {}))
        self.wind_estimator = WindEstimator(config.get('wind_estimation', {}))
        self.versatile_landing = VersatileLanding(config.get('landing', {}))
        self.improved_avoidance = ImprovedAvoidance(config.get('avoidance', {}))
        
        # Connect to the vehicle
        connection_string = config.get('connection_string', '127.0.0.1:14550')
        self.vehicle = connect(connection_string, wait_ready=True)
        self.lidar_data = [0] * 360

        @self.vehicle.on_message('DISTANCE_SENSOR')
        def listener(self, name, message):
            self.lidar_data = message.distances

        self.is_running = False
        self.current_mission = None
        self.update_rate = config.get('update_rate', 10.0)
        self._main_loop_thread = None
        
    def start(self) -> bool:
        """
        Start ILAS system
        
        Returns:
            True if started successfully
        """
        # Connect to flight controller
        if not self.controller.connect():
            print("Failed to connect to flight controller")
            return False
        
        self.is_running = True

        # Start main processing loop
        self._main_loop_thread = threading.Thread(
            target=self._main_loop, daemon=True
        )
        self._main_loop_thread.start()

        print("ILAS system started successfully")
        return True
    
    def stop(self):
        """Stop ILAS system"""
        self.is_running = False
        self.controller.disconnect()
        print("ILAS system stopped")
    
    def navigate_to_target(self,
                          target_position: np.ndarray,
                          sensor_data: Dict) -> Tuple[np.ndarray, bool]:
        """
        Navigate to target position while avoiding obstacles
        
        Args:
            target_position: Target position [x, y, z]
            sensor_data: Current sensor readings
            
        Returns:
            Tuple of (navigation_command, is_safe)
        """
        # Get the fused state
        fused_state = self.sensor_fusion.get_state()
        current_position = fused_state[0:3]
        current_velocity = fused_state[3:6]
        
        # Detect and fuse obstacles for a coherent environmental model
        raw_obstacles = self.detector.detect_obstacles(sensor_data)
        obstacles = self.fusion_manager.fuse_obstacles(raw_obstacles)
        self.detector.set_obstacle_buffer(obstacles)  # Update detector with fused data
        
        # Calculate heading to target
        to_target = target_position - current_position
        target_distance = np.linalg.norm(to_target)
        
        if target_distance < 0.5:
            # Reached target
            return np.zeros(3), True
        
        heading = to_target / target_distance
        
        # Check for critical obstacles
        critical_obstacles = self.detector.get_critical_obstacles(
            current_position, heading, safety_distance=5.0
        )
        
        # Wind compensation
        wind_compensation = -self.wind_estimator.wind_estimate

        # Calculate avoidance vector if needed
        if critical_obstacles:
            avoidance_vector, is_safe = self.improved_avoidance.navigate(
                current_position,
                target_position,
                obstacles
            )
            return avoidance_vector + wind_compensation, is_safe
        else:
            # No obstacles, proceed directly
            return heading + wind_compensation, True
    
    def execute_landing(self,
                       landing_area_center: np.ndarray,
                       search_radius: float,
                       sensor_data: Dict) -> bool:
        """
        Execute intelligent landing procedure
        
        Args:
            landing_area_center: Center of landing area
            search_radius: Radius to search for landing sites
            sensor_data: Current sensor readings
            
        Returns:
            True if landing successful
        """
        # Get the fused state
        fused_state = self.sensor_fusion.get_state()
        current_position = fused_state[0:3]

        # Update Terrain Mapper with the latest sensor data and fused pose
        pose = (
            current_position[0], current_position[1], current_position[2],
            fused_state[9], fused_state[10], fused_state[11] # roll, pitch, yaw
        )
        self.terrain_mapper.update(sensor_data, pose)
        
        # Detect and fuse obstacles
        raw_obstacles = self.detector.detect_obstacles(sensor_data)
        obstacles = self.fusion_manager.fuse_obstacles(raw_obstacles)
        self.detector.set_obstacle_buffer(obstacles)
        
        # Analyze landing area
        landing_sites = self.landing.analyze_landing_area(
            landing_area_center,
            search_radius,
            terrain_data=self.terrain_mapper.get_terrain_map(),
            obstacles=obstacles
        )
        
        # Select best site
        best_site = self.landing.select_best_landing_site(landing_sites)
        
        if not best_site:
            print("No suitable landing site found")
            return False
        
        print(f"Selected landing site: {best_site}")
        
        # Plan landing trajectory
        vehicle_type = self.config.get('vehicle_type', 'multicopter')
        waypoints = self.versatile_landing.plan_landing(
            vehicle_type,
            best_site,
            current_position
        )
        
        # Execute landing by following waypoints
        for waypoint in waypoints:
            self.controller.send_command('position', waypoint)
            # Wait for waypoint to be reached
            # In real implementation, monitor progress
            time.sleep(1.0)
        
        # Final landing command
        self.controller.send_command('land', None)
        
        return True
    
    def emergency_land(self, sensor_data: Dict):
        """
        Execute emergency landing procedure
        
        Args:
            sensor_data: Current sensor readings
        """
        # Get the fused state
        fused_state = self.sensor_fusion.get_state()
        current_position = fused_state[0:3]
        
        # Detect and fuse obstacles
        raw_obstacles = self.detector.detect_obstacles(sensor_data)
        obstacles = self.fusion_manager.fuse_obstacles(raw_obstacles)
        self.detector.set_obstacle_buffer(obstacles)
        
        # Calculate emergency landing position
        emergency_target = self.landing.emergency_landing(
            current_position,
            obstacles
        )
        
        # Send emergency landing command
        self.controller.send_command('position', emergency_target)
        time.sleep(0.5)
        self.controller.send_command('land', None)
    
    def run_mission(self, mission_config: Dict):
        """
        Run complete mission with waypoints
        
        Args:
            mission_config: Mission configuration with waypoints
        """
        self.current_mission = mission_config
        waypoints = mission_config.get('waypoints', [])
        
        # Arm and takeoff
        self.controller.send_command('arm', None)
        takeoff_altitude = mission_config.get('takeoff_altitude', 10.0)
        self.controller.send_command('takeoff', takeoff_altitude)
        
        # Generate an initial mission plan
        fused_state = self.sensor_fusion.get_state()
        current_position = fused_state[0:3]
        goal_position = np.array(waypoints[-1])

        # Create a 3D map from the 2D SLAM map
        slam_map_2d = self.slam.get_map()
        map_size = int(np.sqrt(len(slam_map_2d)))
        slam_map_3d = np.zeros((map_size, map_size, 10)) # Assume a height of 10 for the map
        for y in range(map_size):
            for x in range(map_size):
                if slam_map_2d[y * map_size + x] != 0:
                    # Create a curtain of obstacles
                    slam_map_3d[x, y, 0:int(current_position[2] / self.mission_planner.map_resolution)] = 1

        map_data = {'map': slam_map_3d}
        mission_plan = self.mission_planner.generate_plan(current_position, goal_position, map_data)

        # Navigate through the planned waypoints
        while mission_plan and self.is_running:
            target = mission_plan[0]
            
            fused_state = self.sensor_fusion.get_state()
            current_position = fused_state[0:3]

            # Check if reached waypoint
            if np.linalg.norm(current_position - target) < 1.0:
                mission_plan.pop(0) # Move to the next waypoint
                continue

            # Get latest sensor data for navigation command
            sensor_data = self._get_sensor_data()

            # Adapt the plan if necessary
            map_data = {'map': self.slam.get_map()}
            new_plan = self.mission_planner.adapt_plan(mission_plan, current_position, map_data)
            if new_plan:
                mission_plan = new_plan
                # Loop will restart with the new plan's first waypoint
                continue

            # Navigate to target
            nav_command, is_safe = self.navigate_to_target(target, sensor_data)
            if not is_safe:
                print("Warning: Unsafe conditions detected during mission")

            self.controller.send_command('velocity', nav_command)

            # Check for geofence breach
            if not self.geofence_manager.is_within_geofence(current_position):
                print("Geofence breached! Initiating emergency landing.")
                self.emergency_land(sensor_data)
                return

            time.sleep(1.0 / self.update_rate)
        
        # Land at final waypoint
        landing_center = waypoints[-1] if waypoints else [0, 0, 0]
        self.execute_landing(np.array(landing_center), 10.0, self._get_sensor_data())
        
        # Disarm
        self.controller.send_command('disarm', None)

    def _main_loop(self):
        """
        Main processing loop for continuous updates
        """
        last_update_time = time.time()
        while self.is_running:
            # Calculate dt
            current_time = time.time()
            dt = current_time - last_update_time
            last_update_time = current_time

            # Predict the next state
            self.sensor_fusion.predict(dt)

            # Get sensor data
            sensor_data = self._get_sensor_data()
            telemetry = self.controller.get_telemetry()

            # Update with IMU data
            imu_data = np.concatenate([telemetry['acceleration'], telemetry['attitude']])
            self.sensor_fusion.update(imu_data, 'imu')

            # Update with GPS data
            if 'position' in telemetry:
                self.sensor_fusion.update(telemetry['position'], 'gps')

            # Update with SLAM data
            self.slam.update(sensor_data)
            slam_pose = self.slam.get_pose()
            self.sensor_fusion.update(np.array([slam_pose[0], slam_pose[1], slam_pose[2]]), 'slam')

            # Update wind estimate
            self.wind_estimator.update(telemetry)

            # Check for failsafe conditions
            failsafe_events = self.failsafe_manager.check_failsafes(telemetry)
            if failsafe_events:
                print(f"Failsafe triggered: {failsafe_events}")
                self.emergency_land(sensor_data)
                # In a real scenario, you might want to handle this more gracefully
                self.stop()
                return

            time.sleep(1.0 / self.update_rate)

    def run_search_mission(self, search_area: List[float], altitude: float, overlap: float):
        """
        Run a search and rescue mission

        Args:
            search_area: [min_x, min_y, max_x, max_y]
            altitude: Flight altitude
            overlap: Overlap between camera footprints
        """
        print("Starting search and rescue mission...")

        # Generate search grid
        waypoints = generate_search_grid(search_area, altitude, overlap)

        # Initialize search map
        search_map = SearchMapping(search_area)

        # Arm and takeoff
        self.controller.send_command('arm', None)
        self.controller.send_command('takeoff', altitude)

        # Fly the search pattern
        for i, waypoint in enumerate(waypoints):
            print(f"Navigating to waypoint {i+1}/{len(waypoints)}: {waypoint}")

            # Navigate to waypoint
            while np.linalg.norm(self.controller.get_telemetry()['position'] - waypoint) > 1.0:
                sensor_data = self._get_sensor_data()
                nav_command, is_safe = self.navigate_to_target(waypoint, sensor_data)
                self.controller.send_command('velocity', nav_command)

                # Detect obstacles and check for persons
                obstacles = self.detector.detect_obstacles(sensor_data)
                for obs in obstacles:
                    if obs.class_name == 'person':
                        search_map.add_detection(obs.position)

                # Update map
                search_map.update_path(self.controller.get_telemetry()['position'])

                # Generate map periodically
                if i % 10 == 0:
                    search_map.generate_map('search_map.png')

                time.sleep(1.0 / self.update_rate)

        print("Search mission complete.")

        # Land
        self.controller.send_command('land', None)
        self.controller.send_command('disarm', None)

        # Final map
        search_map.generate_map('search_map_final.png')
        print("Final search map saved to search_map_final.png")

    def _get_sensor_data(self) -> Dict:
        """
        Get sensor data from the drone's sensors.
        """
        # Simulate a depth camera by generating a point cloud from the SLAM map
        slam_map = self.slam.get_map()
        map_size = int(np.sqrt(len(slam_map)))

        # Create a point cloud from the SLAM map
        points = []
        for y in range(map_size):
            for x in range(map_size):
                if slam_map[y * map_size + x] != 0:
                    points.append([x * self.mission_planner.map_resolution, y * self.mission_planner.map_resolution, 0])

        point_cloud = np.array(points)

        # Project the point cloud onto an image plane (simplified)
        depth_camera_data = np.ones((100, 100)) * 10
        if point_cloud.any():
            fused_state = self.sensor_fusion.get_state()
            current_position = fused_state[0:3]

            for point in point_cloud:
                # Transform point to camera frame (simplified)
                p_cam = point - current_position

                # Project point onto image plane (simplified)
                if p_cam[2] > 0: # Check if point is in front of the camera
                    u = int(50 * p_cam[0] / p_cam[2] + 50)
                    v = int(50 * p_cam[1] / p_cam[2] + 50)

                    if 0 <= u < 100 and 0 <= v < 100:
                        depth_camera_data[v, u] = p_cam[2]

        # Get real image for ML detector
        image = self.controller.get_camera_image()
        if image is None:
            # Create a dummy image if no real one is available
            image = np.zeros((100, 100, 3), dtype=np.uint8)

        return {
            'lidar': self.lidar_data,
            'depth_camera': depth_camera_data,
            'ml_camera': {
                'image': image,
                'depth_map': depth_camera_data
            }
        }
    
    def get_system_status(self) -> Dict:
        """
        Get current system status
        
        Returns:
            Dictionary with system status information
        """
        return {
            'is_running': self.is_running,
            'controller_connected': self.controller.is_connected(),
            'current_mission': self.current_mission,
            'telemetry': self.controller.get_telemetry(),
        }<|MERGE_RESOLUTION|>--- conflicted
+++ resolved
@@ -44,11 +44,8 @@
         
         # Initialize components
         self.detector = ObstacleDetector(config.get('detection', {}))
-<<<<<<< HEAD
         self.fusion_manager = FusionManager(config.get('fusion', {}))
         self.person_detector = PersonDetector(config.get('person_detection', {}))
-=======
->>>>>>> 123c3b2b
         self.avoidance = AvoidanceSystem(config.get('avoidance', {}))
         self.landing = IntelligentLanding(config.get('landing', {}))
         self.controller = ControllerManager(config.get('controller', {}))
