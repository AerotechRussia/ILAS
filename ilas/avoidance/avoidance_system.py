--- conflicted
+++ resolved
@@ -105,7 +105,6 @@
             # Check safety
             if np.any(distances < self.safety_margin):
                 is_safe = False
-<<<<<<< HEAD
 
             # Calculate repulsive forces for obstacles within range
             in_range = (distances < self.max_avoidance_distance) & (distances > 0)
@@ -116,15 +115,6 @@
                 magnitude = self.avoidance_gain * (
                     1.0 / distances_in_range - 1.0 / self.max_avoidance_distance
                 ) / (distances_in_range ** 2)
-=======
-            
-            # Apply repulsive force if within influence range
-            if distance < self.max_avoidance_distance and distance > 0.1:
-                # Repulsive force inversely proportional to distance
-                magnitude = self.avoidance_gain * (
-                    (1.0 / distance) - (1.0 / self.max_avoidance_distance)
-                )
->>>>>>> 9e3c4c7b
                 
                 direction = -to_obstacles_in_range / distances_in_range[:, np.newaxis]
                 repulsive_force = np.sum(magnitude[:, np.newaxis] * direction, axis=0)
