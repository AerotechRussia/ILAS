--- conflicted
+++ resolved
@@ -78,11 +78,7 @@
         
         if terrain_data is not None:
             landing_sites = self._analyze_terrain(
-<<<<<<< HEAD
                 center_position, search_radius, terrain_data, semantic_map
-=======
-                center_position, search_radius, terrain_data, obstacles or []
->>>>>>> 4a624664
             )
         else:
             # Use obstacle-free regions
@@ -99,11 +95,7 @@
                         center_position: np.ndarray,
                         search_radius: float,
                         terrain_data: np.ndarray,
-<<<<<<< HEAD
                         semantic_map: Optional[np.ndarray] = None) -> List[LandingSite]:
-=======
-                        obstacles: List[Obstacle]) -> List[LandingSite]:
->>>>>>> 4a624664
         """Analyze terrain height map for landing sites"""
         sites = []
 
@@ -126,7 +118,6 @@
                 roughness = self._calculate_roughness(patch)
 
                 if slope <= self.max_slope and roughness <= self.max_roughness:
-<<<<<<< HEAD
                     # Calculate semantic safety score
                     semantic_safety_score = 1.0
                     if semantic_map is not None:
@@ -138,31 +129,12 @@
                         semantic_safety_score = safe_pixels / total_pixels if total_pixels > 0 else 0
 
                     # Calculate score
-=======
-                    site_pos = np.array([x + self.min_landing_size[0]/2, y + self.min_landing_size[1]/2, np.mean(patch)])
-
-                    # Calculate obstacle clearance
-                    clearance = 1.0
-                    if obstacles:
-                        min_dist = float('inf')
-                        for obs in obstacles:
-                            dist = np.linalg.norm(site_pos[:2] - obs.position[:2])
-                            if dist < min_dist:
-                                min_dist = dist
-                        # Score clearance from 0 to 1 based on distance
-                        clearance = min(min_dist / (self.min_landing_size[0]), 1.0)
-
->>>>>>> 4a624664
                     score = self._calculate_landing_score(
                         site_pos,
                         center_position,
                         slope,
                         roughness,
-<<<<<<< HEAD
                         semantic_safety_score
-=======
-                        clearance
->>>>>>> 4a624664
                     )
 
                     site = LandingSite(
@@ -267,7 +239,6 @@
                                  target_position: np.ndarray,
                                  slope: float,
                                  roughness: float,
-<<<<<<< HEAD
                                  semantic_safety_score: float = 1.0) -> float:
         """Calculate overall landing site score"""
         # Distance penalty
@@ -278,14 +249,6 @@
         slope_score = 1.0 - (slope / self.max_slope)
         
         # Roughness penalty
-=======
-                                 obstacle_clearance: float) -> float:
-        """Calculate overall landing site score based on multiple criteria."""
-        # --- Scoring Components (0.0 to 1.0) ---
-
-        # 1. Roughness/Flatness Score (40%)
-        # Lower roughness is better.
->>>>>>> 4a624664
         roughness_score = 1.0 - (roughness / self.max_roughness)
 
         # 2. Obstacle Clearance Score (30%)
@@ -304,18 +267,10 @@
 
         # --- Weighted Combination ---
         total_score = (
-<<<<<<< HEAD
             0.4 * distance_score +
             0.4 * slope_score +
             0.2 * roughness_score
         ) * semantic_safety_score
-=======
-            0.4 * roughness_score +
-            0.3 * clearance_score +
-            0.2 * slope_score +
-            0.1 * distance_score
-        )
->>>>>>> 4a624664
         
         return max(0.0, min(1.0, total_score))
     
