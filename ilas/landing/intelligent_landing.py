--- conflicted
+++ resolved
@@ -61,11 +61,7 @@
                             search_radius: float,
                             terrain_data: Optional[np.ndarray] = None,
                             obstacles: Optional[List[Obstacle]] = None,
-<<<<<<< HEAD
                             image_data: Optional[np.ndarray] = None) -> List[LandingSite]:
-=======
-                            semantic_map: Optional[np.ndarray] = None) -> List[LandingSite]:
->>>>>>> 2bf1c192
         """
         Analyze area and find suitable landing sites
         
@@ -140,11 +136,7 @@
                         center_position,
                         slope,
                         roughness,
-<<<<<<< HEAD
                         texture_score
-=======
-                        semantic_safety_score
->>>>>>> 2bf1c192
                     )
 
                     site = LandingSite(
@@ -250,11 +242,7 @@
                                  target_position: np.ndarray,
                                  slope: float,
                                  roughness: float,
-<<<<<<< HEAD
                                  texture_score: float) -> float:
-=======
-                                 semantic_safety_score: float = 1.0) -> float:
->>>>>>> 2bf1c192
         """Calculate overall landing site score"""
         # Distance penalty
         distance = np.linalg.norm(site_position - target_position)
@@ -282,18 +270,11 @@
 
         # --- Weighted Combination ---
         total_score = (
-<<<<<<< HEAD
             0.3 * distance_score +
             0.3 * slope_score +
             0.2 * roughness_score +
             0.2 * texture_score
         )
-=======
-            0.4 * distance_score +
-            0.4 * slope_score +
-            0.2 * roughness_score
-        ) * semantic_safety_score
->>>>>>> 2bf1c192
         
         return max(0.0, min(1.0, total_score))
     
